use crate::iter::*;
use crate::node::*;
use crate::raw::*;
use crossbeam_epoch::{self as epoch, Atomic, Guard, Owned, Shared};
use std::borrow::Borrow;
use std::fmt::{self, Debug, Formatter};
use std::hash::{BuildHasher, Hash, Hasher};
use std::iter::FromIterator;
use std::sync::{
    atomic::{AtomicIsize, AtomicUsize, Ordering},
    Once,
};

const ISIZE_BITS: usize = core::mem::size_of::<isize>() * 8;

/// The largest possible table capacity.  This value must be
/// exactly 1<<30 to stay within Java array allocation and indexing
/// bounds for power of two table sizes, and is further required
/// because the top two bits of 32bit hash fields are used for
/// control purposes.
const MAXIMUM_CAPACITY: usize = 1 << 30; // TODO: use ISIZE_BITS

/// The default initial table capacity.  Must be a power of 2
/// (i.e., at least 1) and at most `MAXIMUM_CAPACITY`.
const DEFAULT_CAPACITY: usize = 16;

/// Minimum number of rebinnings per transfer step. Ranges are
/// subdivided to allow multiple resizer threads.  This value
/// serves as a lower bound to avoid resizers encountering
/// excessive memory contention.  The value should be at least
/// `DEFAULT_CAPACITY`.
const MIN_TRANSFER_STRIDE: isize = 16;

/// The number of bits used for generation stamp in `size_ctl`.
/// Must be at least 6 for 32bit arrays.
const RESIZE_STAMP_BITS: usize = ISIZE_BITS / 2;

/// The maximum number of threads that can help resize.
/// Must fit in `32 - RESIZE_STAMP_BITS` bits for 32 bit architectures
/// and `64 - RESIZE_STAMP_BITS` bits for 64 bit architectures
const MAX_RESIZERS: isize = (1 << (ISIZE_BITS - RESIZE_STAMP_BITS)) - 1;

/// The bit shift for recording size stamp in `size_ctl`.
const RESIZE_STAMP_SHIFT: usize = ISIZE_BITS - RESIZE_STAMP_BITS;

static NCPU_INITIALIZER: Once = Once::new();
static NCPU: AtomicUsize = AtomicUsize::new(0);

macro_rules! load_factor {
    ($n: expr) => {
        // ¾ n = n - n/4 = n - (n >> 2)
        $n - ($n >> 2)
    };
}

/// A concurrent hash table.
///
/// See the [crate-level documentation](index.html) for details.
pub struct HashMap<K: 'static, V: 'static, S = crate::DefaultHashBuilder> {
    /// The array of bins. Lazily initialized upon first insertion.
    /// Size is always a power of two. Accessed directly by iterators.
    table: Atomic<Table<K, V>>,

    /// The next table to use; non-null only while resizing.
    next_table: Atomic<Table<K, V>>,

    /// The next table index (plus one) to split while resizing.
    transfer_index: AtomicIsize,

    count: AtomicUsize,

    /// Table initialization and resizing control.  When negative, the
    /// table is being initialized or resized: -1 for initialization,
    /// else -(1 + the number of active resizing threads).  Otherwise,
    /// when table is null, holds the initial table size to use upon
    /// creation, or 0 for default. After initialization, holds the
    /// next element count value upon which to resize the table.
    size_ctl: AtomicIsize,

    /// Collector that all `Guard` references used for operations on this map must be tied to. It
    /// is important that they all assocate with the _same_ `Collector`, otherwise you end up with
    /// unsoundness as described in https://github.com/jonhoo/flurry/issues/46. Specifically, a
    /// user can do:
    ///
    /// ```rust,ignore
    /// # // this test should be should_panic, not ignore, but that makes ASAN crash..?
    /// # use flurry::HashMap;
    /// # use crossbeam_epoch;
    /// let map: HashMap<_, _> = HashMap::default();
    /// map.insert(42, String::from("hello"), &crossbeam_epoch::pin());
    ///
    /// let evil = crossbeam_epoch::Collector::new();
    /// let evil = evil.register();
    /// let guard = evil.pin();
    /// let oops = map.get(&42, &guard);
    ///
    /// map.remove(&42, &crossbeam_epoch::pin());
    /// // at this point, the default collector is allowed to free `"hello"`
    /// // since no-one has the global epoch pinned as far as it is aware.
    /// // `oops` is tied to the lifetime of a Guard that is not a part of
    /// // the same epoch group, and so can now be dangling.
    /// // but we can still access it!
    /// assert_eq!(oops.unwrap(), "hello");
    /// ```
    ///
    /// We avoid that by checking that every external guard that is passed in is associated with
    /// the `Collector` that was specified when the map was created (which may be the global
    /// collector).
    ///
    /// Note also that the fact that this can be a global collector is what necessitates the
    /// `'static` bounds on `K` and `V`. Since deallocation can be deferred arbitrarily, it is not
    /// okay for us to take a `K` or `V` with a limited lifetime, since we may drop it far after
    /// that lifetime has passed.
    ///
    /// One possibility is to never use the global allocator, and instead _always_ create and use
    /// our own `Collector`. If we did that, then we could accept non-`'static` keys and values since
    /// the destruction of the collector would ensure that that all deferred destructors are run.
    /// It would, sadly, mean that we don't get to share a collector with other things that use
    /// `crossbeam-epoch` though. For more on this (and a cool optimization), see:
    /// https://github.com/crossbeam-rs/crossbeam/blob/ebecb82c740a1b3d9d10f235387848f7e3fa9c68/crossbeam-skiplist/src/base.rs#L308-L319
    collector: epoch::Collector,

    build_hasher: S,
}

#[cfg(test)]
#[test]
#[should_panic]
fn disallow_evil() {
    let map: HashMap<_, _> = HashMap::default();
    map.insert(42, String::from("hello"), &crossbeam_epoch::pin());

    let evil = crossbeam_epoch::Collector::new();
    let evil = evil.register();
    let guard = evil.pin();
    let oops = map.get(&42, &guard);

    map.remove(&42, &crossbeam_epoch::pin());
    // at this point, the default collector is allowed to free `"hello"`
    // since no-one has the global epoch pinned as far as it is aware.
    // `oops` is tied to the lifetime of a Guard that is not a part of
    // the same epoch group, and so can now be dangling.
    // but we can still access it!
    assert_eq!(oops.unwrap(), "hello");
}

impl<K, V, S> Default for HashMap<K, V, S>
where
    K: Sync + Send + Clone + Hash + Eq,
    V: Sync + Send,
    S: BuildHasher + Default,
{
    fn default() -> Self {
        Self::with_hasher(S::default())
    }
}

impl<K, V> HashMap<K, V, crate::DefaultHashBuilder>
where
    K: Sync + Send + Clone + Hash + Eq,
    V: Sync + Send,
{
    /// Creates an empty `HashMap`.
    ///
    /// The hash map is initially created with a capacity of 0, so it will not allocate until it
    /// is first inserted into.
    ///
    /// # Examples
    ///
    /// ```
    /// use flurry::HashMap;
    /// let map: HashMap<&str, i32> = HashMap::new();
    /// ```
    pub fn new() -> Self {
        Self::default()
    }

<<<<<<< HEAD
    /// If `capacity` is 0, the hash map will not allocate
    /// Creates an empty `HashMap` with the specified capacity.
    ///
    /// The hash map will be able to hold at least `capacity` elements without
    /// reallocating. If `capacity` is 0, the hash map will not allocate.
    ///
    /// # Examples
    ///
    /// ```
    /// use flurry::HashMap;
    /// let map: HashMap<&str, i32> = HashMap::with_capacity(10);
    /// ```
    pub fn with_capacity(capacity: usize) -> Self {
        Self::with_capacity_and_hasher(RandomState::new(), capacity)
=======
    /// Creates a new, empty map with an initial table size accommodating the specified number of
    /// elements without the need to dynamically resize.
    pub fn with_capacity(n: usize) -> Self {
        Self::with_capacity_and_hasher(n, crate::DefaultHashBuilder::default())
>>>>>>> f85c76fd
    }
}

impl<K, V, S> HashMap<K, V, S>
where
    K: Sync + Send + Clone + Hash + Eq,
    V: Sync + Send,
    S: BuildHasher,
{
    /// Creates an empty map which will use `hash_builder` to hash keys.
    ///
    /// The created map has the default initial capacity.
    ///
    /// Warning: `hash_builder` is normally randomly generated, and is designed to
    /// allow the map to be resistant to attacks that cause many collisions and
    /// very poor performance. Setting it manually using this
    /// function can expose a DoS attack vector.
    ///
    /// # Examples
    ///
    /// ```
    /// use flurry::HashMap;
    /// use crossbeam_epoch as epoch;
    /// use std::collections::hash_map::RandomState;
    ///
    /// let s = RandomState::new();
    /// let guard = epoch::pin();
    /// let map = HashMap::with_hasher(s);
    /// map.insert(1, 2, &guard);
    /// ```
    pub fn with_hasher(hash_builder: S) -> Self {
        Self {
            table: Atomic::null(),
            next_table: Atomic::null(),
            transfer_index: AtomicIsize::new(0),
            count: AtomicUsize::new(0),
            size_ctl: AtomicIsize::new(0),
            build_hasher: hash_builder,
            collector: epoch::default_collector().clone(),
        }
    }

    /*
    NOTE: This method is intentionally left out atm as it is a potentially large foot-gun.
          See https://github.com/jonhoo/flurry/pull/49#issuecomment-580514518.
    */
    /*
    /// Associate a custom [`epoch::Collector`] with this map.
    ///
    /// By default, the global collector is used. With this method you can use a different
    /// collector instead. This may be desireable if you want more control over when and how memory
    /// reclamation happens.
    ///
    /// Note that _all_ `Guard` references provided to access the returned map _must_ be
    /// constructed using guards produced by `collector`. You can use [`HashMap::register`] to get
    /// a thread-local handle to the collector that then lets you construct an [`epoch::Guard`].
    pub fn with_collector(mut self, collector: epoch::Collector) -> Self {
        self.collector = collector;
        self
    }

    /// Allocate a thread-local handle to the [`epoch::Collector`] associated with this map.
    ///
    /// You can use the returned handle to produce [`epoch::Guard`] references.
    pub fn register(&self) -> epoch::LocalHandle {
        self.collector.register()
    }
    */

    /// Pin a `Guard` for use with this map.
    ///
    /// Keep in mind that for as long as you hold onto this `Guard`, you are preventing the
    /// collection of garbage generated by the map.
    pub fn guard(&self) -> epoch::Guard {
        self.collector.register().pin()
    }

    #[inline]
    fn check_guard(&self, guard: &Guard) {
        // guard.collector() may be `None` if it is unprotected
        if let Some(c) = guard.collector() {
            assert_eq!(c, &self.collector);
        }
    }

    /// Creates an empty map with the specified `capacity`, using `hash_builder` to hash the keys.
    ///
    /// The map will be sized to accommodate `capacity` elements with a low chance of reallocating
    /// (assuming uniformly distributed hashes). If `capacity` is 0, the call will not allocate,
    /// and is equivalent to [`HashMap::new`].
    ///
    /// Warning: `hash_builder` is normally randomly generated, and is designed to allow the map
    /// to be resistant to attacks that cause many collisions and very poor performance.
    /// Setting it manually using this function can expose a DoS attack vector.
<<<<<<< HEAD
    ///
    /// # Examples
    ///
    /// ```
    /// use flurry::HashMap;
    /// use crossbeam_epoch as epoch;
    /// use std::collections::hash_map::RandomState;
    ///
    /// let s = RandomState::new();
    /// let guard = epoch::pin();
    /// let map = HashMap::with_capacity_and_hasher(s, 10);
    /// map.insert(1, 2, &guard);
    /// ```
    /// ## Notes
    /// The order of the parameters differs from the [std::collections::HashMap]
    pub fn with_capacity_and_hasher(hash_builder: S, capacity: usize) -> Self {
=======
    pub fn with_capacity_and_hasher(capacity: usize, hash_builder: S) -> Self {
>>>>>>> f85c76fd
        if capacity == 0 {
            return Self::with_hasher(hash_builder);
        }

        let map = Self::with_hasher(hash_builder);

        // safety: we are creating this map, so no other thread can access it,
        // while we are initializing it.
        map.try_presize(capacity, unsafe { epoch::unprotected() });
        map
    }
}

impl<K, V, S> HashMap<K, V, S>
where
    K: Sync + Send + Clone + Hash + Eq,
    V: Sync + Send,
    S: BuildHasher,
{
    fn hash<Q: ?Sized + Hash>(&self, key: &Q) -> u64 {
        let mut h = self.build_hasher.build_hasher();
        key.hash(&mut h);
        h.finish()
    }

<<<<<<< HEAD
    /// Returns `true` if the map contains a value for the specified key.
    ///
    /// The key may be any borrowed form of the map's key type, but
    /// [`Hash`] and [`Eq`] on the borrowed form *must* match those for
    /// the key type.
    ///
    /// [`Eq`]: std::cmp::Eq
    /// [`Hash`]: std::hash::Hash
    ///
    /// # Examples
    ///
    /// ```
    /// use flurry::HashMap;
    /// use crossbeam_epoch as epoch;
    ///
    /// let map = HashMap::new();
    /// let guard = epoch::pin();
    /// map.insert(1, "a", &guard);
    /// assert_eq!(map.contains_key(&1), true);
    /// assert_eq!(map.contains_key(&2), false);
    /// ```
    pub fn contains_key<Q>(&self, key: &Q) -> bool
=======
    #[inline]
    /// Tests if `key` is a key in this table.
    ///
    /// The key may be any borrowed form of the map's key type, but `Hash` and `Eq` on the borrowed
    /// form must match those for the key type.
    pub fn contains_key<Q>(&self, key: &Q, guard: &Guard) -> bool
>>>>>>> f85c76fd
    where
        K: Borrow<Q>,
        Q: ?Sized + Hash + Eq,
    {
        self.check_guard(guard);
        self.get(key, &guard).is_some()
    }

    fn get_node<'g, Q>(&'g self, key: &Q, guard: &'g Guard) -> Option<&'g Node<K, V>>
    where
        K: Borrow<Q>,
        Q: ?Sized + Hash + Eq,
    {
        let table = self.table.load(Ordering::SeqCst, guard);
        if table.is_null() {
            return None;
        }

        // safety: we loaded the table while epoch was pinned. table won't be deallocated until
        // next epoch at the earliest.
        let table = unsafe { table.deref() };
        if table.is_empty() {
            return None;
        }

        let h = self.hash(key);
        let bini = table.bini(h);
        let bin = table.bin(bini, guard);
        if bin.is_null() {
            return None;
        }

        // safety: bin is a valid pointer.
        //
        // there are two cases when a bin pointer is invalidated:
        //
        //  1. if the table was resized, bin is a move entry, and the resize has completed. in
        //     that case, the table (and all its heads) will be dropped in the next epoch
        //     following that.
        //  2. if the table is being resized, bin may be swapped with a move entry. the old bin
        //     will then be dropped in the following epoch after that happens.
        //
        // in both cases, we held the guard when we got the reference to the bin. if any such
        // swap happened, it must have happened _after_ we read. since we did the read while
        // pinning the epoch, the drop must happen in the _next_ epoch (i.e., the one that we
        // are holding up by holding on to our guard).
        let node = table.find(unsafe { bin.deref() }, h, key, guard);
        if node.is_null() {
            return None;
        }
        // safety: we read the bin while pinning the epoch. a bin will never be dropped until the
        // next epoch after it is removed. since it wasn't removed, and the epoch was pinned, that
        // cannot be until after we drop our guard.
        let node = unsafe { node.deref() };
        Some(
            node.as_node()
                .expect("`BinEntry::find` should always return a Node"),
        )
    }

    /// Returns a reference to the value corresponding to the key.
    ///
    /// The key may be any borrowed form of the map's key type, but
    /// [`Hash`] and [`Eq`] on the borrowed form *must* match those for
    /// the key type.
    ///
<<<<<<< HEAD
    /// [`Eq`]: std::cmp::Eq
    /// [`Hash`]: std::hash::Hash
=======
    /// To obtain a `Guard`, use [`HashMap::guard`].
>>>>>>> f85c76fd
    ///
    /// # Examples
    ///
    /// ```
    /// use flurry::HashMap;
    /// use crossbeam_epoch as epoch;
    ///
    /// let map = HashMap::new();
    /// let guard = epoch::pin();
    /// map.insert(1, "a", &guard);
    /// assert_eq!(map.get(&1, &guard), Some(&"a"));
    /// assert_eq!(map.get(&2, &guard), None);
    /// ```
    // TODO: implement a guard API of our own
    pub fn get<'g, Q>(&'g self, key: &Q, guard: &'g Guard) -> Option<&'g V>
    where
        K: Borrow<Q>,
        Q: ?Sized + Hash + Eq,
    {
        self.check_guard(guard);
        let node = self.get_node(key, guard)?;

        let v = node.value.load(Ordering::SeqCst, guard);
        assert!(!v.is_null());
        // safety: the lifetime of the reference is bound to the guard
        // supplied which means that the memory will not be modified
        // until at least after the guard goes out of scope
        unsafe { v.as_ref() }
    }

<<<<<<< HEAD
    /// Apply `then` to the mapping for `key` and get its result.
    /// Returns `None` if this map contains no mapping for `key`.
    ///
    /// The key may be any borrowed form of the map's key type, but
    /// [`Hash`] and [`Eq`] on the borrowed form *must* match those for
    /// the key type.
    ///
    /// [`Eq`]: std::cmp::Eq
    /// [`Hash`]: std::hash::Hash
    ///
    /// # Examples
    ///
    /// ```
    /// use flurry::HashMap;
    /// use crossbeam_epoch as epoch;
    ///
    /// let map = HashMap::new();
    /// let guard = epoch::pin();
    /// map.insert(1, 42, &guard);
    /// assert_eq!(map.get_and(&1, |num| num * 2), Some(84));
    /// assert_eq!(map.get_and(&8, |num| num * 2), None);
    /// ```
    pub fn get_and<Q, R, F>(&self, key: &Q, then: F) -> Option<R>
=======
    #[inline]
    /// Obtains the value to which `key` is mapped and passes it through the closure `then`.
    ///
    /// Returns `None` if this map contains no mapping for `key`.
    ///
    /// The key may be any borrowed form of the map's key type, but `Hash` and `Eq` on the borrowed
    /// form must match those for the key type.
    pub fn get_and<Q, R, F>(&self, key: &Q, then: F, guard: &Guard) -> Option<R>
>>>>>>> f85c76fd
    where
        K: Borrow<Q>,
        Q: ?Sized + Hash + Eq,
        F: FnOnce(&V) -> R,
    {
        self.get(key, guard).map(then)
    }

    /// Returns the key-value pair corresponding to `key`.
    ///
    /// Returns `None` if this map contains no mapping for `key`.
    ///
    /// The supplied `key` may be any borrowed form of the
    /// map's key type, but `Hash` and `Eq` on the borrowed form
    /// must match those for the key type.
    pub fn get_key_value<'g, Q>(&'g self, key: &Q, guard: &'g Guard) -> Option<(&'g K, &'g V)>
    where
        K: Borrow<Q>,
        Q: ?Sized + Hash + Eq,
    {
        self.check_guard(guard);
        let node = self.get_node(key, guard)?;

        let v = node.value.load(Ordering::SeqCst, guard);
        assert!(!v.is_null());
        // safety: the lifetime of the reference is bound to the guard
        // supplied which means that the memory will not be modified
        // until at least after the guard goes out of scope
        unsafe { v.as_ref() }.map(|v| (&node.key, v))
    }

    fn init_table<'g>(&'g self, guard: &'g Guard) -> Shared<'g, Table<K, V>> {
        loop {
            let table = self.table.load(Ordering::SeqCst, guard);
            // safety: we loaded the table while epoch was pinned. table won't be deallocated until
            // next epoch at the earliest.
            if !table.is_null() && !unsafe { table.deref() }.is_empty() {
                break table;
            }
            // try to allocate the table
            let mut sc = self.size_ctl.load(Ordering::SeqCst);
            if sc < 0 {
                // we lost the initialization race; just spin
                std::thread::yield_now();
                continue;
            }

            if self.size_ctl.compare_and_swap(sc, -1, Ordering::SeqCst) == sc {
                // we get to do it!
                let mut table = self.table.load(Ordering::SeqCst, guard);

                // safety: we loaded the table while epoch was pinned. table won't be deallocated
                // until next epoch at the earliest.
                if table.is_null() || unsafe { table.deref() }.is_empty() {
                    let n = if sc > 0 {
                        sc as usize
                    } else {
                        DEFAULT_CAPACITY
                    };
                    let new_table = Owned::new(Table::new(n));
                    table = new_table.into_shared(guard);
                    self.table.store(table, Ordering::SeqCst);
                    sc = load_factor!(n as isize)
                }
                self.size_ctl.store(sc, Ordering::SeqCst);
                break table;
            }
        }
    }

    #[inline]
    /// Inserts a key-value pair into the map.
    ///
    /// If the map did not have this key present, [`None`] is returned.
    ///
    /// If the map did have this key present, the value is updated, and the old
    /// value is returned. The key is not updated, though; this matters for
    /// types that can be `==` without being identical. See the [std-collections
    /// documentation] for more.
    ///
    /// [`None`]: std::option::Option::None
    /// [std-collections documentation]: https://doc.rust-lang.org/std/collections/index.html#insert-and-complex-keys
    ///
    /// # Examples
    ///
    /// ```
    /// use flurry::HashMap;
    /// use crossbeam_epoch as epoch;
    ///
    /// let map = HashMap::new();
    /// let guard = epoch::pin();
    /// assert_eq!(map.insert(37, "a", &guard), None);
    /// assert_eq!(map.is_empty(), false);
    ///
    /// map.insert(37, "b", &guard);
    /// assert_eq!(map.insert(37, "c", &guard), Some(&"b"));
    /// assert_eq!(map.get(&37, &guard), Some(&"c"));
    /// ```
    ///
    /// # Notes
    ///
    /// Flurry uses an [`epoch::pin`] to control the lifetime of the resources
    /// that get extracted from the map.
    ///
    /// For more information, see the [`epoch::pin`] notes in the crate-level
    /// documentation.
    ///
    /// [`epoch::pin`]: index.html#a-note-on-guard-and-memory-use
    pub fn insert<'g>(&'g self, key: K, value: V, guard: &'g Guard) -> Option<&'g V> {
        self.check_guard(guard);
        self.put(key, value, false, guard)
    }

    /// Removes all entries from this map.
    pub fn clear(&self, guard: &Guard) {
        // Negative number of deletions
        let mut delta = 0;
        let mut idx = 0usize;

        let mut table = self.table.load(Ordering::SeqCst, guard);
        // Safety: self.table is a valid pointer because we checked it above.
        while !table.is_null() && idx < unsafe { table.deref() }.len() {
            let tab = unsafe { table.deref() };
            let raw_node = tab.bin(idx, guard);
            if raw_node.is_null() {
                idx += 1;
                continue;
            }
            // Safety: node is a valid pointer because we checked
            // it in the above if stmt.
            match unsafe { raw_node.deref() } {
                BinEntry::Moved => {
                    table = self.help_transfer(table, guard);
                    // start from the first bin again in the new table
                    idx = 0;
                }
                BinEntry::Node(ref node) => {
                    let head_lock = node.lock.lock();
                    // need to check that this is _still_ the head
                    let current_head = tab.bin(idx, guard);
                    if current_head != raw_node {
                        // nope -- try the bin again
                        continue;
                    }
                    // we now own the bin
                    // unlink it from the map to prevent others from entering it
                    tab.store_bin(idx, Shared::null());
                    // next, walk the nodes of the bin and free the nodes and their values as we go
                    // note that we do not free the head node yet, since we're holding the lock it contains
                    let mut p = node.next.load(Ordering::SeqCst, guard);
                    while !p.is_null() {
                        delta -= 1;
                        p = {
                            // safety: we loaded p under guard, and guard is still pinned, so p has not been dropped.
                            let node = unsafe { p.deref() }
                                .as_node()
                                .expect("entry following Node should always be a Node");
                            let next = node.next.load(Ordering::SeqCst, guard);
                            let value = node.value.load(Ordering::SeqCst, guard);
                            // NOTE: do not use the reference in `node` after this point!

                            // free the node's value
                            // safety: any thread that sees this p's value must have read the bin before we stored null
                            // into it above. it must also have pinned the epoch before that time. therefore, the
                            // defer_destroy below won't be executed until that thread's guard is dropped, at which
                            // point it holds no outstanding references to the value anyway.
                            unsafe { guard.defer_destroy(value) };
                            // free the bin entry itself
                            // safety: same argument as for value above.
                            unsafe { guard.defer_destroy(p) };
                            next
                        };
                    }
                    drop(head_lock);
                    // finally, we can drop the head node and its value
                    let value = node.value.load(Ordering::SeqCst, guard);
                    // NOTE: do not use the reference in `node` after this point!
                    // safety: same as the argument for being allowed to free the nodes beyond the head above
                    unsafe { guard.defer_destroy(value) };
                    unsafe { guard.defer_destroy(raw_node) };
                    delta -= 1;
                    idx += 1;
                }
            };
        }

        if delta != 0 {
            self.add_count(delta, None, guard);
        }
    }

    fn put<'g>(
        &'g self,
        key: K,
        value: V,
        no_replacement: bool,
        guard: &'g Guard,
    ) -> Option<&'g V> {
        let h = self.hash(&key);

        let mut table = self.table.load(Ordering::SeqCst, guard);

        let mut node = Owned::new(BinEntry::Node(Node {
            key,
            value: Atomic::new(value),
            hash: h,
            next: Atomic::null(),
            lock: parking_lot::Mutex::new(()),
        }));

        loop {
            // safety: see argument below for !is_null case
            if table.is_null() || unsafe { table.deref() }.is_empty() {
                table = self.init_table(guard);
                continue;
            }

            // safety: table is a valid pointer.
            //
            // we are in one of three cases:
            //
            //  1. if table is the one we read before the loop, then we read it while holding the
            //     guard, so it won't be dropped until after we drop that guard b/c the drop logic
            //     only queues a drop for the next epoch after removing the table.
            //
            //  2. if table is read by init_table, then either we did a load, and the argument is
            //     as for point 1. or, we allocated a table, in which case the earliest it can be
            //     deallocated is in the next epoch. we are holding up the epoch by holding the
            //     guard, so this deref is safe.
            //
            //  3. if table is set by a Moved node (below) through help_transfer, it will _either_
            //     keep using `table` (which is fine by 1. and 2.), or use the `next_table` raw
            //     pointer from inside the Moved. to see that if a Moved(t) is _read_, then t must
            //     still be valid, see the safety comment on Table.next_table.
            let t = unsafe { table.deref() };

            let bini = t.bini(h);
            let mut bin = t.bin(bini, guard);
            if bin.is_null() {
                // fast path -- bin is empty so stick us at the front
                match t.cas_bin(bini, bin, node, guard) {
                    Ok(_old_null_ptr) => {
                        self.add_count(1, Some(0), guard);
                        guard.flush();
                        return None;
                    }
                    Err(changed) => {
                        assert!(!changed.current.is_null());
                        node = changed.new;
                        bin = changed.current;
                    }
                }
            }

            // slow path -- bin is non-empty
            // safety: bin is a valid pointer.
            //
            // there are two cases when a bin pointer is invalidated:
            //
            //  1. if the table was resized, bin is a move entry, and the resize has completed. in
            //     that case, the table (and all its heads) will be dropped in the next epoch
            //     following that.
            //  2. if the table is being resized, bin may be swapped with a move entry. the old bin
            //     will then be dropped in the following epoch after that happens.
            //
            // in both cases, we held the guard when we got the reference to the bin. if any such
            // swap happened, it must have happened _after_ we read. since we did the read while
            // pinning the epoch, the drop must happen in the _next_ epoch (i.e., the one that we
            // are holding up by holding on to our guard).
            let key = &node.as_node().unwrap().key;
            match *unsafe { bin.deref() } {
                BinEntry::Moved => {
                    table = self.help_transfer(table, guard);
                }
                BinEntry::Node(ref head)
                    if no_replacement && head.hash == h && &head.key == key =>
                {
                    // fast path if replacement is disallowed and first bin matches
                    let v = head.value.load(Ordering::SeqCst, guard);
                    // safety: since the value is present now, and we've held a guard from the
                    // beginning of the search, the value cannot be dropped until the next epoch,
                    // which won't arrive until after we drop our guard.
                    return Some(unsafe { v.deref() });
                }
                BinEntry::Node(ref head) => {
                    // bin is non-empty, need to link into it, so we must take the lock
                    let head_lock = head.lock.lock();

                    // need to check that this is _still_ the head
                    let current_head = t.bin(bini, guard);
                    if current_head != bin {
                        // nope -- try again from the start
                        continue;
                    }

                    // yes, it is still the head, so we can now "own" the bin
                    // note that there can still be readers in the bin!

                    // TODO: TreeBin & ReservationNode

                    let mut bin_count = 1;
                    let mut p = bin;

                    let old_val = loop {
                        // safety: we read the bin while pinning the epoch. a bin will never be
                        // dropped until the next epoch after it is removed. since it wasn't
                        // removed, and the epoch was pinned, that cannot be until after we drop
                        // our guard.
                        let n = unsafe { p.deref() }.as_node().unwrap();
                        if n.hash == h && &n.key == key {
                            // the key already exists in the map!
                            let current_value = n.value.load(Ordering::SeqCst, guard);

                            // safety: since the value is present now, and we've held a guard from
                            // the beginning of the search, the value cannot be dropped until the
                            // next epoch, which won't arrive until after we drop our guard.
                            let current_value = unsafe { current_value.deref() };

                            if no_replacement {
                                // the key is not absent, so don't update
                            } else if let BinEntry::Node(Node { value, .. }) = *node.into_box() {
                                // safety: we own value and have never shared it
                                let now_garbage = n.value.swap(
                                    unsafe { value.into_owned() },
                                    Ordering::SeqCst,
                                    guard,
                                );
                                // NOTE: now_garbage == current_value

                                // safety: need to guarantee that now_garbage is no longer
                                // reachable. more specifically, no thread that executes _after_
                                // this line can ever get a reference to now_garbage.
                                //
                                // here are the possible cases:
                                //
                                //  - another thread already has a reference to now_garbage.
                                //    they must have read it before the call to swap.
                                //    because of this, that thread must be pinned to an epoch <=
                                //    the epoch of our guard. since the garbage is placed in our
                                //    epoch, it won't be freed until the _next_ epoch, at which
                                //    point, that thread must have dropped its guard, and with it,
                                //    any reference to the value.
                                //  - another thread is about to get a reference to this value.
                                //    they execute _after_ the swap, and therefore do _not_ get a
                                //    reference to now_garbage (they get value instead). there are
                                //    no other ways to get to a value except through its Node's
                                //    `value` field (which is what we swapped), so freeing
                                //    now_garbage is fine.
                                unsafe { guard.defer_destroy(now_garbage) };
                            } else {
                                unreachable!();
                            }
                            break Some(current_value);
                        }

                        // TODO: This Ordering can probably be relaxed due to the Mutex
                        let next = n.next.load(Ordering::SeqCst, guard);
                        if next.is_null() {
                            // we're at the end of the bin -- stick the node here!
                            n.next.store(node, Ordering::SeqCst);
                            break None;
                        }
                        p = next;

                        bin_count += 1;
                    };
                    drop(head_lock);

                    // TODO: TREEIFY_THRESHOLD

                    if old_val.is_none() {
                        // increment count
                        self.add_count(1, Some(bin_count), guard);
                    }
                    guard.flush();
                    return old_val;
                }
            }
        }
    }

    fn put_all<I: Iterator<Item = (K, V)>>(&self, iter: I, guard: &Guard) {
        for (key, value) in iter {
            self.put(key, value, false, guard);
        }
    }

    /// If the value for the specified `key` is present, attempts to
    /// compute a new mapping given the key and its current mapped value.
    ///
    /// The new mapping is computed by the `remapping_function`, which may
    /// return `None` to signalize that the mapping should be removed.
    /// The entire method invocation is performed atomically.
    /// The supplied function is invoked exactly once per invocation of
    /// this method if the key is present, else not at all.  Some
    /// attempted update operations on this map by other threads may be
    /// blocked while computation is in progress, so the computation
    /// should be short and simple.
    ///
    /// Returns the new value associated with the specified `key`, or `None`
    /// if no value for the specified `key` is present.
    pub fn compute_if_present<'g, Q, F>(
        &'g self,
        key: &Q,
        remapping_function: F,
        guard: &'g Guard,
    ) -> Option<&'g V>
    where
        K: Borrow<Q>,
        Q: ?Sized + Hash + Eq,
        F: FnOnce(&K, &V) -> Option<V>,
    {
        self.check_guard(guard);
        let h = self.hash(&key);

        let mut table = self.table.load(Ordering::SeqCst, guard);

        loop {
            // safety: see argument below for !is_null case
            if table.is_null() || unsafe { table.deref() }.is_empty() {
                table = self.init_table(guard);
                continue;
            }

            // safety: table is a valid pointer.
            //
            // we are in one of three cases:
            //
            //  1. if table is the one we read before the loop, then we read it while holding the
            //     guard, so it won't be dropped until after we drop that guard b/c the drop logic
            //     only queues a drop for the next epoch after removing the table.
            //
            //  2. if table is read by init_table, then either we did a load, and the argument is
            //     as for point 1. or, we allocated a table, in which case the earliest it can be
            //     deallocated is in the next epoch. we are holding up the epoch by holding the
            //     guard, so this deref is safe.
            //
            //  3. if table is set by a Moved node (below) through help_transfer, it will _either_
            //     keep using `table` (which is fine by 1. and 2.), or use the `next_table` raw
            //     pointer from inside the Moved. to see that if a Moved(t) is _read_, then t must
            //     still be valid, see the safety comment on Table.next_table.
            let t = unsafe { table.deref() };

            let bini = t.bini(h);
            let bin = t.bin(bini, guard);
            if bin.is_null() {
                // fast path -- bin is empty so key is not present
                return None;
            }

            // slow path -- bin is non-empty
            // safety: bin is a valid pointer.
            //
            // there are two cases when a bin pointer is invalidated:
            //
            //  1. if the table was resized, bin is a move entry, and the resize has completed. in
            //     that case, the table (and all its heads) will be dropped in the next epoch
            //     following that.
            //  2. if the table is being resized, bin may be swapped with a move entry. the old bin
            //     will then be dropped in the following epoch after that happens.
            //
            // in both cases, we held the guard when we got the reference to the bin. if any such
            // swap happened, it must have happened _after_ we read. since we did the read while
            // pinning the epoch, the drop must happen in the _next_ epoch (i.e., the one that we
            // are holding up by holding on to our guard).
            match *unsafe { bin.deref() } {
                BinEntry::Moved => {
                    table = self.help_transfer(table, guard);
                }
                BinEntry::Node(ref head) => {
                    // bin is non-empty, need to link into it, so we must take the lock
                    let head_lock = head.lock.lock();

                    // need to check that this is _still_ the head
                    let current_head = t.bin(bini, guard);
                    if current_head != bin {
                        // nope -- try again from the start
                        continue;
                    }

                    // yes, it is still the head, so we can now "own" the bin
                    // note that there can still be readers in the bin!

                    // TODO: TreeBin & ReservationNode

                    let mut removed_node = false;
                    let mut bin_count = 1;
                    let mut p = bin;
                    let mut pred: Shared<'_, BinEntry<K, V>> = Shared::null();

                    let new_val = loop {
                        // safety: we read the bin while pinning the epoch. a bin will never be
                        // dropped until the next epoch after it is removed. since it wasn't
                        // removed, and the epoch was pinned, that cannot be until after we drop
                        // our guard.
                        let n = unsafe { p.deref() }.as_node().unwrap();
                        // TODO: This Ordering can probably be relaxed due to the Mutex
                        let next = n.next.load(Ordering::SeqCst, guard);
                        if n.hash == h && n.key.borrow() == key {
                            // the key already exists in the map!
                            let current_value = n.value.load(Ordering::SeqCst, guard);

                            // safety: since the value is present now, and we've held a guard from
                            // the beginning of the search, the value cannot be dropped until the
                            // next epoch, which won't arrive until after we drop our guard.
                            let new_value =
                                remapping_function(&n.key, unsafe { current_value.deref() });

                            if let Some(value) = new_value {
                                let now_garbage =
                                    n.value.swap(Owned::new(value), Ordering::SeqCst, guard);
                                // NOTE: now_garbage == current_value

                                // safety: need to guarantee that now_garbage is no longer
                                // reachable. more specifically, no thread that executes _after_
                                // this line can ever get a reference to now_garbage.
                                //
                                // here are the possible cases:
                                //
                                //  - another thread already has a reference to now_garbage.
                                //    they must have read it before the call to swap.
                                //    because of this, that thread must be pinned to an epoch <=
                                //    the epoch of our guard. since the garbage is placed in our
                                //    epoch, it won't be freed until the _next_ epoch, at which
                                //    point, that thread must have dropped its guard, and with it,
                                //    any reference to the value.
                                //  - another thread is about to get a reference to this value.
                                //    they execute _after_ the swap, and therefore do _not_ get a
                                //    reference to now_garbage (they get value instead). there are
                                //    no other ways to get to a value except through its Node's
                                //    `value` field (which is what we swapped), so freeing
                                //    now_garbage is fine.
                                unsafe { guard.defer_destroy(now_garbage) };

                                // safety: since the value is present now, and we've held a guard from
                                // the beginning of the search, the value cannot be dropped until the
                                // next epoch, which won't arrive until after we drop our guard.
                                break Some(unsafe {
                                    n.value.load(Ordering::SeqCst, guard).deref()
                                });
                            } else {
                                removed_node = true;
                                // remove the BinEntry containing the removed key value pair from the bucket
                                if !pred.is_null() {
                                    // either by changing the pointer of the previous BinEntry, if present
                                    // safety: see remove
                                    unsafe { pred.deref() }
                                        .as_node()
                                        .unwrap()
                                        .next
                                        .store(next, Ordering::SeqCst);
                                } else {
                                    // or by setting the next node as the first BinEntry if there is no previous entry
                                    t.store_bin(bini, next);
                                }

                                // in either case, mark the BinEntry as garbage, since it was just removed
                                // safety: need to guarantee that the old value is no longer
                                // reachable. more specifically, no thread that executes _after_
                                // this line can ever get a reference to val.
                                //
                                // here are the possible cases:
                                //
                                //  - another thread already has a reference to the old value.
                                //    they must have read it before the call to store_bin.
                                //    because of this, that thread must be pinned to an epoch <=
                                //    the epoch of our guard. since the garbage is placed in our
                                //    epoch, it won't be freed until the _next_ epoch, at which
                                //    point, that thread must have dropped its guard, and with it,
                                //    any reference to the value.
                                //  - another thread is about to get a reference to this value.
                                //    they execute _after_ the store_bin, and therefore do _not_ get a
                                //    reference to the old value. there are no other ways to get to a
                                //    value except through its Node's `value` field (which is now gone
                                //    together with the node), so freeing the old value is fine.
                                unsafe { guard.defer_destroy(p) };
                                unsafe { guard.defer_destroy(current_value) };
                                break None;
                            }
                        }

                        pred = p;
                        if next.is_null() {
                            // we're at the end of the bin
                            break None;
                        }
                        p = next;

                        bin_count += 1;
                    };
                    drop(head_lock);

                    if removed_node {
                        // decrement count
                        self.add_count(-1, Some(bin_count), guard);
                    }
                    guard.flush();
                    return new_val;
                }
            }
        }
    }

    fn help_transfer<'g>(
        &'g self,
        table: Shared<'g, Table<K, V>>,
        guard: &'g Guard,
    ) -> Shared<'g, Table<K, V>> {
        if table.is_null() {
            return table;
        }

        // safety: table is only dropped on the next epoch change after it is swapped to null.
        // we read it as not null, so it must not be dropped until a subsequent epoch. since we
        // held `guard` at the time, we know that the current epoch continues to persist, and that
        // our reference is therefore valid.
        let next_table = unsafe { table.deref() }.next_table(guard);
        if next_table.is_null() {
            return table;
        }

        // safety: same as above
        let rs = Self::resize_stamp(unsafe { table.deref() }.len()) << RESIZE_STAMP_SHIFT;

        while next_table == self.next_table.load(Ordering::SeqCst, guard)
            && table == self.table.load(Ordering::SeqCst, guard)
        {
            let sc = self.size_ctl.load(Ordering::SeqCst);
            if sc >= 0
                || sc == rs + MAX_RESIZERS
                || sc == rs + 1
                || self.transfer_index.load(Ordering::SeqCst) <= 0
            {
                break;
            }

            if self.size_ctl.compare_and_swap(sc, sc + 1, Ordering::SeqCst) == sc {
                self.transfer(table, next_table, guard);
                break;
            }
        }
        next_table
    }

    fn add_count(&self, n: isize, resize_hint: Option<usize>, guard: &Guard) {
        // TODO: implement the Java CounterCell business here

        use std::cmp;
        let mut count = match n.cmp(&0) {
            cmp::Ordering::Greater => {
                let n = n as usize;
                self.count.fetch_add(n, Ordering::SeqCst) + n
            }
            cmp::Ordering::Less => {
                let n = n.abs() as usize;
                self.count.fetch_sub(n, Ordering::SeqCst) - n
            }
            cmp::Ordering::Equal => self.count.load(Ordering::SeqCst),
        };

        // if resize_hint is None, it means the caller does not want us to consider a resize.
        // if it is Some(n), the caller saw n entries in a bin
        if resize_hint.is_none() {
            return;
        }

        // TODO: use the resize hint
        let _saw_bin_length = resize_hint.unwrap();

        loop {
            let sc = self.size_ctl.load(Ordering::SeqCst);
            if (count as isize) < sc {
                // we're not at the next resize point yet
                break;
            }

            let table = self.table.load(Ordering::SeqCst, guard);
            if table.is_null() {
                // table will be initalized by another thread anyway
                break;
            }

            // safety: table is only dropped on the next epoch change after it is swapped to null.
            // we read it as not null, so it must not be dropped until a subsequent epoch. since we
            // hold a Guard, we know that the current epoch will persist, and that our reference
            // will therefore remain valid.
            let n = unsafe { table.deref() }.len();
            if n >= MAXIMUM_CAPACITY {
                // can't resize any more anyway
                break;
            }

            let rs = Self::resize_stamp(n) << RESIZE_STAMP_SHIFT;
            if sc < 0 {
                // ongoing resize! can we join the resize transfer?
                if sc == rs + MAX_RESIZERS || sc == rs + 1 {
                    break;
                }
                let nt = self.next_table.load(Ordering::SeqCst, guard);
                if nt.is_null() {
                    break;
                }
                if self.transfer_index.load(Ordering::SeqCst) <= 0 {
                    break;
                }

                // try to join!
                if self.size_ctl.compare_and_swap(sc, sc + 1, Ordering::SeqCst) == sc {
                    self.transfer(table, nt, guard);
                }
            } else if self.size_ctl.compare_and_swap(sc, rs + 2, Ordering::SeqCst) == sc {
                // a resize is needed, but has not yet started
                // TODO: figure out why this is rs + 2, not just rs
                // NOTE: this also applies to `try_presize`
                self.transfer(table, Shared::null(), guard);
            }

            // another resize may be needed!
            count = self.count.load(Ordering::SeqCst);
        }
    }

    fn transfer<'g>(
        &'g self,
        table: Shared<'g, Table<K, V>>,
        mut next_table: Shared<'g, Table<K, V>>,
        guard: &'g Guard,
    ) {
        // safety: table was read while `guard` was held. the code that drops table only drops it
        // after it is no longer reachable, and any outstanding references are no longer active.
        // this references is still active (marked by the guard), so the target of the references
        // won't be dropped while the guard remains active.
        let n = unsafe { table.deref() }.len();
        let ncpu = num_cpus();

        let stride = if ncpu > 1 { (n >> 3) / ncpu } else { n };
        let stride = std::cmp::max(stride as isize, MIN_TRANSFER_STRIDE);

        if next_table.is_null() {
            // we are initiating a resize
            let table = Owned::new(Table::new(n << 1));
            let now_garbage = self.next_table.swap(table, Ordering::SeqCst, guard);
            assert!(now_garbage.is_null());
            self.transfer_index.store(n as isize, Ordering::SeqCst);
            next_table = self.next_table.load(Ordering::Relaxed, guard);
        }

        // safety: same argument as for table above
        let next_n = unsafe { next_table.deref() }.len();

        let mut advance = true;
        let mut finishing = false;
        let mut i = 0;
        let mut bound = 0;
        loop {
            // try to claim a range of bins for us to transfer
            while advance {
                i -= 1;
                if i >= bound || finishing {
                    advance = false;
                    break;
                }

                let next_index = self.transfer_index.load(Ordering::SeqCst);
                if next_index <= 0 {
                    i = -1;
                    advance = false;
                    break;
                }

                let next_bound = if next_index > stride {
                    next_index - stride
                } else {
                    0
                };
                if self
                    .transfer_index
                    .compare_and_swap(next_index, next_bound, Ordering::SeqCst)
                    == next_index
                {
                    bound = next_bound;
                    i = next_index;
                    advance = false;
                    break;
                }
            }

            if i < 0 || i as usize >= n || i as usize + n >= next_n {
                // the resize has finished

                if finishing {
                    // this branch is only taken for one thread partaking in the resize!
                    self.next_table.store(Shared::null(), Ordering::SeqCst);
                    let now_garbage = self.table.swap(next_table, Ordering::SeqCst, guard);
                    // safety: need to guarantee that now_garbage is no longer reachable. more
                    // specifically, no thread that executes _after_ this line can ever get a
                    // reference to now_garbage.
                    //
                    // first, we need to argue that there is no _other_ way to get to now_garbage.
                    //
                    //  - it is _not_ accessible through self.table any more
                    //  - it is _not_ accessible through self.next_table any more
                    //  - what about forwarding nodes (BinEntry::Moved)?
                    //    the only BinEntry::Moved that point to now_garbage, are the ones in
                    //    _previous_ tables. to get to those previous tables, one must ultimately
                    //    have arrived through self.table (because that's where all operations
                    //    start their search). since self.table has now changed, only "old" threads
                    //    can still be accessing them. no new thread can get to past tables, and
                    //    therefore they also cannot get to ::Moved that point to now_garbage, so
                    //    we're fine.
                    //
                    // this means that no _future_ thread (i.e., in a later epoch where the value
                    // may be freed) can get a reference to now_garbage.
                    //
                    // next, let's talk about threads with _existing_ references to now_garbage.
                    // such a thread must have gotten that reference before the call to swap.
                    // because of this, that thread must be pinned to an epoch <= the epoch of our
                    // guard (since our guard is pinning the epoch). since the garbage is placed in
                    // our epoch, it won't be freed until the _next_ epoch, at which point, that
                    // thread must have dropped its guard, and with it, any reference to the value.
                    unsafe { guard.defer_destroy(now_garbage) };
                    self.size_ctl
                        .store(((n as isize) << 1) - ((n as isize) >> 1), Ordering::SeqCst);
                    return;
                }

                let sc = self.size_ctl.load(Ordering::SeqCst);
                if self.size_ctl.compare_and_swap(sc, sc - 1, Ordering::SeqCst) == sc {
                    if (sc - 2) != Self::resize_stamp(n) << RESIZE_STAMP_SHIFT {
                        return;
                    }

                    // we are the chosen thread to finish the resize!
                    finishing = true;

                    // ???
                    advance = true;

                    // NOTE: the java code says "recheck before commit" here
                    i = n as isize;
                }

                continue;
            }
            let i = i as usize;

            // safety: these were read while `guard` was held. the code that drops these, only
            // drops them after a) they are no longer reachable, and b) any outstanding references
            // are no longer active. these references are still active (marked by the guard), so
            // the target of these references won't be dropped while the guard remains active.
            let table = unsafe { table.deref() };

            let bin = table.bin(i as usize, guard);
            if bin.is_null() {
                advance = table
                    .cas_bin(i, Shared::null(), table.get_moved(next_table, guard), guard)
                    .is_ok();
                continue;
            }
            // safety: as for table above
            let next_table = unsafe { next_table.deref() };

            // safety: bin is a valid pointer.
            //
            // there are two cases when a bin pointer is invalidated:
            //
            //  1. if the table was resized, bin is a move entry, and the resize has completed. in
            //     that case, the table (and all its heads) will be dropped in the next epoch
            //     following that.
            //  2. if the table is being resized, bin may be swapped with a move entry. the old bin
            //     will then be dropped in the following epoch after that happens.
            //
            // in both cases, we held the guard when we got the reference to the bin. if any such
            // swap happened, it must have happened _after_ we read. since we did the read while
            // pinning the epoch, the drop must happen in the _next_ epoch (i.e., the one that we
            // are holding up by holding on to our guard).
            match *unsafe { bin.deref() } {
                BinEntry::Moved => {
                    // already processed
                    advance = true;
                }
                BinEntry::Node(ref head) => {
                    // bin is non-empty, need to link into it, so we must take the lock
                    let head_lock = head.lock.lock();

                    // need to check that this is _still_ the head
                    let current_head = table.bin(i, guard);
                    if current_head.as_raw() != bin.as_raw() {
                        // nope -- try again from the start
                        continue;
                    }

                    // yes, it is still the head, so we can now "own" the bin
                    // note that there can still be readers in the bin!

                    // TODO: TreeBin & ReservationNode

                    let mut run_bit = head.hash & n as u64;
                    let mut last_run = bin;
                    let mut p = bin;
                    loop {
                        // safety: p is a valid pointer.
                        //
                        // p is only dropped in the next epoch following when its bin is replaced
                        // with a move node (see safety comment near table.store_bin below). we
                        // read the bin, and got to p, so its bin has not yet been swapped with a
                        // move node. and, we have the epoch pinned, so the next epoch cannot have
                        // arrived yet. therefore, it will be dropped in a future epoch, and is
                        // safe to use now.
                        let node = unsafe { p.deref() }.as_node().unwrap();
                        let next = node.next.load(Ordering::SeqCst, guard);

                        let b = node.hash & n as u64;
                        if b != run_bit {
                            run_bit = b;
                            last_run = p;
                        }

                        if next.is_null() {
                            break;
                        }
                        p = next;
                    }

                    let mut low_bin = Shared::null();
                    let mut high_bin = Shared::null();
                    if run_bit == 0 {
                        // last run is all in the low bin
                        low_bin = last_run;
                    } else {
                        // last run is all in the high bin
                        high_bin = last_run;
                    }

                    p = bin;
                    while p != last_run {
                        // safety: p is a valid pointer.
                        //
                        // p is only dropped in the next epoch following when its bin is replaced
                        // with a move node (see safety comment near table.store_bin below). we
                        // read the bin, and got to p, so its bin has not yet been swapped with a
                        // move node. and, we have the epoch pinned, so the next epoch cannot have
                        // arrived yet. therefore, it will be dropped in a future epoch, and is
                        // safe to use now.
                        let node = unsafe { p.deref() }.as_node().unwrap();

                        let link = if node.hash & n as u64 == 0 {
                            // to the low bin!
                            &mut low_bin
                        } else {
                            // to the high bin!
                            &mut high_bin
                        };

                        *link = Owned::new(BinEntry::Node(Node {
                            hash: node.hash,
                            key: node.key.clone(),
                            lock: parking_lot::Mutex::new(()),
                            value: node.value.clone(),
                            next: Atomic::from(*link),
                        }))
                        .into_shared(guard);

                        p = node.next.load(Ordering::SeqCst, guard);
                    }

                    next_table.store_bin(i, low_bin);
                    next_table.store_bin(i + n, high_bin);
                    table.store_bin(
                        i,
                        table.get_moved(Shared::from(next_table as *const _), guard),
                    );

                    // everything up to last_run in the _old_ bin linked list is now garbage.
                    // those nodes have all been re-allocated in the new bin linked list.
                    p = bin;
                    while p != last_run {
                        // safety:
                        //
                        // we need to argue that there is no longer a way to access p. the only way
                        // to get to p is through table[i]. since table[i] has been replaced by a
                        // BinEntry::Moved, p is no longer accessible.
                        //
                        // any existing reference to p must have been taken before table.store_bin.
                        // at that time we had the epoch pinned, so any threads that have such a
                        // reference must be before or at our epoch. since the p isn't destroyed
                        // until the next epoch, those old references are fine since they are tied
                        // to those old threads' pins of the old epoch.
                        let next = unsafe { p.deref() }
                            .as_node()
                            .unwrap()
                            .next
                            .load(Ordering::SeqCst, guard);
                        unsafe { guard.defer_destroy(p) };
                        p = next;
                    }

                    advance = true;

                    drop(head_lock);
                }
            }
        }
    }

    /// Returns the stamp bits for resizing a table of size n.
    /// Must be negative when shifted left by RESIZE_STAMP_SHIFT.
    fn resize_stamp(n: usize) -> isize {
        n.leading_zeros() as isize | (1_isize << (RESIZE_STAMP_BITS - 1))
    }

    /// Tries to presize table to accommodate the given number of elements.
    fn try_presize(&self, size: usize, guard: &Guard) {
        let requested_capacity = if size >= MAXIMUM_CAPACITY / 2 {
            MAXIMUM_CAPACITY
        } else {
            // round the requested_capacity to the next power of to from 1.5 * size + 1
            // TODO: find out if this is neccessary
            let size = size + (size >> 1) + 1;

            std::cmp::min(MAXIMUM_CAPACITY, size.next_power_of_two())
        } as isize;

        loop {
            let size_ctl = self.size_ctl.load(Ordering::SeqCst);
            if size_ctl < 0 {
                break;
            }

            let table = self.table.load(Ordering::SeqCst, &guard);

            // The current capacity == the number of bins in the current table
            let current_capactity = if table.is_null() {
                0
            } else {
                unsafe { table.deref() }.len()
            };

            if current_capactity == 0 {
                // the table has not yet been initialized, so we can just create it
                // with as many bins as were requested

                // since the map is uninitialized, size_ctl describes the initial capacity
                let initial_capacity = size_ctl;

                // the new capacity is either the requested capacity or the initial capacity (size_ctl)
                let new_capacity = requested_capacity.max(initial_capacity) as usize;

                // try to aquire the initialization "lock" to indicate that we are initializing the table.
                if self
                    .size_ctl
                    .compare_and_swap(size_ctl, -1, Ordering::SeqCst)
                    != size_ctl
                {
                    // somebody else is already initializing the table (or has already finished).
                    continue;
                }

                // we got the initialization `lock`; Make sure the table is still unitialized
                // (or is the same table with 0 bins we read earlier, althought that should not be the case)
                if self.table.load(Ordering::SeqCst, guard) != table {
                    // NOTE: this could probably be `!self.table.load(...).is_null()`
                    // if we decide that tables can never have 0 bins.

                    // the table is already initialized; Write the `size_ctl` value it had back to it's
                    // `size_ctl` field to release the initialization "lock"
                    self.size_ctl.store(size_ctl, Ordering::SeqCst);
                    continue;
                }

                // create a table with `new_capacity` empty bins
                let new_table = Owned::new(Table::new(new_capacity)).into_shared(guard);

                // store the new table to `self.table`
                let old_table = self.table.swap(new_table, Ordering::SeqCst, &guard);

                // old_table should be `null`, since we don't ever initialize a table with 0 bins
                // and this branch only happens if table has not yet been initialized or it's length is 0.
                assert!(old_table.is_null());

                // TODO: if we allow tables with 0 bins. `defer_destroy` `old_table` if it's not `null`:
                // if !old_table.is_null() {
                //     // TODO: safety argument, for why this is okay
                //     unsafe { guard.defer_destroy(old_table) }
                // }

                // resize the table once it is 75% full
                let new_load_to_resize_at = load_factor!(new_capacity as isize);

                // store the next load at which the table should resize to it's size_ctl field
                // and thus release the initialization "lock"
                self.size_ctl.store(new_load_to_resize_at, Ordering::SeqCst);
            } else if requested_capacity <= size_ctl || current_capactity >= MAXIMUM_CAPACITY {
                // Either the `requested_capacity` was smaller than or equal to the load we would resize at (size_ctl)
                // and we don't need to resize, since our load factor will still be acceptable if we don't

                // Or it was larger than the `MAXIMUM_CAPACITY` of the map and we refuse
                // to resize to an invalid capacity
                break;
            } else if table == self.table.load(Ordering::SeqCst, &guard) {
                // The table is initialized, try to resize it to the requested capacity

                let rs: isize = Self::resize_stamp(current_capactity) << RESIZE_STAMP_SHIFT;
                // TODO: see #29: `rs` is postive even though `resize_stamp` says:
                // "Must be negative when shifted left by RESIZE_STAMP_SHIFT"
                // and since our size_control field needs to be negative
                // to indicate a resize this needs to be addressed

                if self
                    .size_ctl
                    .compare_and_swap(size_ctl, rs + 2, Ordering::SeqCst)
                    == size_ctl
                {
                    // someone else already started to resize the table
                    // TODO: can we `self.help_transfer`?
                    self.transfer(table, Shared::null(), &guard);
                }
            }
        }
    }

    #[inline]
<<<<<<< HEAD
    /// Tries to reserve capacity for at least `additional` more elements to
    /// be inserted in the `HashMap`. The collection may reserve more space to
    /// avoid frequent reallocations.
    ///
    /// # Examples
    ///
    /// ```
    /// use flurry::HashMap;
    ///
    /// let map: HashMap<&str, i32> = HashMap::new();
    /// map.reserve(10);
    /// ```
    ///
    /// # Note
    ///
    /// Reserving does not panic in flurry. If the new size is invalid, no
    /// reallocation takes place.
    pub fn reserve(&self, additional: usize) {
=======
    /// Tries to reserve capacity for at least additional more elements.
    /// The collection may reserve more space to avoid frequent reallocations.
    pub fn reserve(&self, additional: usize, guard: &Guard) {
        self.check_guard(guard);
>>>>>>> f85c76fd
        let absolute = self.len() + additional;
        self.try_presize(absolute, guard);
    }

    /// Removes a key from the map, returning a reference to the value at the
    /// key if the key was previously in the map.
    ///
    /// The key may be any borrowed form of the map's key type, but
    /// [`Hash`] and [`Eq`] on the borrowed form *must* match those for
    /// the key type.
    ///
    /// [`Eq`]: std::cmp::Eq
    /// [`Hash`]: std::hash::Hash
    ///
    /// # Examples
    ///
    /// ```
    /// use flurry::HashMap;
    /// use crossbeam_epoch as epoch;
    ///
    /// let map = HashMap::new();
    /// let guard = epoch::pin();
    /// map.insert(1, "a", &guard);
    /// assert_eq!(map.remove(&1, &guard), Some(&"a"));
    /// assert_eq!(map.remove(&1, &guard), None);
    /// ```
    pub fn remove<'g, Q>(&'g self, key: &Q, guard: &'g Guard) -> Option<&'g V>
    where
        K: Borrow<Q>,
        Q: ?Sized + Hash + Eq,
    {
        self.check_guard(guard);
        self.replace_node(key, None, None, guard)
    }

    /// Replaces node value with v, conditional upon match of cv.
    /// If resulting value does not exist it removes the key (and its corresponding value) from this map.
    /// This method does nothing if the key is not in the map.
    /// Returns the previous value associated with the given key.
    ///
    /// The key may be any borrowed form of the map's key type, but `Hash` and `Eq` on the borrowed
    /// form must match those for the key type.
    fn replace_node<'g, Q>(
        &'g self,
        key: &Q,
        new_value: Option<V>,
        observed_value: Option<Shared<'g, V>>,
        guard: &'g Guard,
    ) -> Option<&'g V>
    where
        K: Borrow<Q>,
        Q: ?Sized + Hash + Eq,
    {
        let hash = self.hash(key);

        let mut table = self.table.load(Ordering::SeqCst, guard);

        loop {
            if table.is_null() {
                break;
            }

            // safety: table is a valid pointer.
            //
            // we are in one of two cases:
            //
            //  1. if table is the one we read before the loop, then we read it while holding the
            //     guard, so it won't be dropped until after we drop that guard b/c the drop logic
            //     only queues a drop for the next epoch after removing the table.
            //
            //  2. if table is set by a Moved node (below) through help_transfer, it will use the
            //     `next_table` raw pointer from inside the Moved. to see that if a Moved(t) is
            //     _read_, then t must still be valid, see the safety comment on Table.next_table.
            let t = unsafe { table.deref() };
            let n = t.len() as u64;
            if n == 0 {
                break;
            }
            let bini = t.bini(hash);
            let bin = t.bin(bini, guard);
            if bin.is_null() {
                break;
            }

            // safety: bin is a valid pointer.
            //
            // there are two cases when a bin pointer is invalidated:
            //
            //  1. if the table was resized, bin is a move entry, and the resize has completed. in
            //     that case, the table (and all its heads) will be dropped in the next epoch
            //     following that.
            //  2. if the table is being resized, bin may be swapped with a move entry. the old bin
            //     will then be dropped in the following epoch after that happens.
            //
            // in both cases, we held the guard when we got the reference to the bin. if any such
            // swap happened, it must have happened _after_ we read. since we did the read while
            // pinning the epoch, the drop must happen in the _next_ epoch (i.e., the one that we
            // are holding up by holding on to our guard).
            match *unsafe { bin.deref() } {
                BinEntry::Moved => {
                    table = self.help_transfer(table, guard);
                }
                BinEntry::Node(ref head) => {
                    let head_lock = head.lock.lock();
                    let mut old_val: Option<Shared<'g, V>> = None;

                    // need to check that this is _still_ the head
                    if t.bin(bini, guard) != bin {
                        continue;
                    }

                    // TODO: tree nodes
                    let mut e = bin;
                    let mut pred: Shared<'_, BinEntry<K, V>> = Shared::null();
                    loop {
                        // safety: either e is bin, in which case it is valid due to the above,
                        // or e was obtained from a next pointer. Any next pointer obtained from
                        // bin is valid at the time we look up bin in the table, at which point
                        // the epoch is pinned by our guard. Since we found the next pointer
                        // in a valid map and it is not null (as checked above and below), the
                        // node it points to was present (i.e. not removed) from the map in the
                        // current epoch. Thus, because the epoch cannot advance until we release
                        // our guard, e is also valid if it was obtained from a next pointer.
                        let n = unsafe { e.deref() }.as_node().unwrap();
                        let next = n.next.load(Ordering::SeqCst, guard);
                        if n.hash == hash && n.key.borrow() == key {
                            let ev = n.value.load(Ordering::SeqCst, guard);

                            // just remove the node if the value is the one we expected at method call
                            if observed_value.map(|ov| ov == ev).unwrap_or(true) {
                                // we remember the old value so that we can return it and mark it for deletion below
                                old_val = Some(ev);

                                // found the node but we have a new value to replace the old one
                                if let Some(nv) = new_value {
                                    n.value.store(Owned::new(nv), Ordering::SeqCst);
                                    // we are just replacing entry value and we do not want to remove the node
                                    // so we stop iterating here
                                    break;
                                }
                                // remove the BinEntry containing the removed key value pair from the bucket
                                if !pred.is_null() {
                                    // either by changing the pointer of the previous BinEntry, if present
                                    // safety: as above
                                    unsafe { pred.deref() }
                                        .as_node()
                                        .unwrap()
                                        .next
                                        .store(next, Ordering::SeqCst);
                                } else {
                                    // or by setting the next node as the first BinEntry if there is no previous entry
                                    t.store_bin(bini, next);
                                }

                                // in either case, mark the BinEntry as garbage, since it was just removed
                                // safety: as for val below / in put
                                unsafe { guard.defer_destroy(e) };
                            }
                            // since the key was found and only one node exists per key, we can break here
                            break;
                        }
                        pred = e;
                        if next.is_null() {
                            break;
                        } else {
                            e = next;
                        }
                    }
                    drop(head_lock);

                    if let Some(val) = old_val {
                        self.add_count(-1, None, guard);
                        // safety: need to guarantee that the old value is no longer
                        // reachable. more specifically, no thread that executes _after_
                        // this line can ever get a reference to val.
                        //
                        // here are the possible cases:
                        //
                        //  - another thread already has a reference to the old value.
                        //    they must have read it before the call to store_bin.
                        //    because of this, that thread must be pinned to an epoch <=
                        //    the epoch of our guard. since the garbage is placed in our
                        //    epoch, it won't be freed until the _next_ epoch, at which
                        //    point, that thread must have dropped its guard, and with it,
                        //    any reference to the value.
                        //  - another thread is about to get a reference to this value.
                        //    they execute _after_ the store_bin, and therefore do _not_ get a
                        //    reference to the old value. there are no other ways to get to a
                        //    value except through its Node's `value` field (which is now gone
                        //    together with the node), so freeing the old value is fine.
                        unsafe { guard.defer_destroy(val) };

                        // safety: the lifetime of the reference is bound to the guard
                        // supplied which means that the memory will not be freed
                        // until at least after the guard goes out of scope
                        return unsafe { val.as_ref() };
                    }
                    break;
                }
            }
        }
        None
    }

    /// Retains only the elements specified by the predicate.
    ///
    /// In other words, remove all pairs `(k, v)` such that `f(&k,&v)` returns `false`.
    ///
    /// # Example
    ///
    /// ```
    /// use flurry::HashMap;
    /// use crossbeam_epoch as epoch;
    ///
    /// let map = HashMap::new();
    /// let guard = epoch::pin();
    ///
    /// for i in 0..8 {
    ///     map.insert(i, i*10, &guard);
    /// }
    /// map.retain(|&k, _| k % 2 == 0);
    /// assert_eq!(map.len(), 4);
    /// ```
    ///
    /// # Note
    ///
    /// If `f` returns `false` for a given key/value pair, but the value for that pair is concurrently
    /// modified before the removal takes place, the entry will not be removed.
    /// If you want the removal to happen even in the case of concurrent modification, use [`HashMap::retain_force`].
    pub fn retain<F>(&self, mut f: F, guard: &Guard)
    where
        F: FnMut(&K, &V) -> bool,
    {
        self.check_guard(guard);
        // removed selected keys
        for (k, v) in self.iter(guard) {
            if !f(k, v) {
                let old_value: Shared<'_, V> = Shared::from(v as *const V);
                self.replace_node(k, None, Some(old_value), guard);
            }
        }
    }

    /// Retains only the elements specified by the predicate.
    ///
    /// In other words, remove all pairs (k, v) such that f(&k,&v) returns false.
    ///
    /// This method always deletes any key/value pair that `f` returns `false` for,
    /// even if if the value is updated concurrently. If you do not want that behavior, use [`HashMap::retain`].
    pub fn retain_force<F>(&self, mut f: F, guard: &Guard)
    where
        F: FnMut(&K, &V) -> bool,
    {
        self.check_guard(guard);
        // removed selected keys
        for (k, v) in self.iter(guard) {
            if !f(k, v) {
                self.replace_node(k, None, None, guard);
            }
        }
    }

    /// An iterator visiting all key-value pairs in arbitrary order.
    /// The iterator element type is `(&'g K, &'g V)`.
    ///
    /// To obtain a `Guard`, use [`epoch::pin`].
    pub fn iter<'g>(&'g self, guard: &'g Guard) -> Iter<'g, K, V> {
        self.check_guard(guard);
        let table = self.table.load(Ordering::SeqCst, guard);
        let node_iter = NodeIter::new(table, guard);
        Iter { node_iter, guard }
    }

    /// An iterator visiting all keys in arbitrary order.
    /// The iterator element type is `&'g K`.
    ///
    /// To obtain a `Guard`, use [`epoch::pin`].
    pub fn keys<'g>(&'g self, guard: &'g Guard) -> Keys<'g, K, V> {
        self.check_guard(guard);
        let table = self.table.load(Ordering::SeqCst, guard);
        let node_iter = NodeIter::new(table, guard);
        Keys { node_iter }
    }

    /// An iterator visiting all values in arbitrary order.
    /// The iterator element type is `&'g V`.
    ///
    /// To obtain a `Guard`, use [`epoch::pin`].
    pub fn values<'g>(&'g self, guard: &'g Guard) -> Values<'g, K, V> {
        self.check_guard(guard);
        let table = self.table.load(Ordering::SeqCst, guard);
        let node_iter = NodeIter::new(table, guard);
        Values { node_iter, guard }
    }

    #[inline]
    /// Returns the number of entries in the map.
    pub fn len(&self) -> usize {
        self.count.load(Ordering::Relaxed)
    }

    #[inline]
    #[cfg(test)]
    /// Returns the capacity of the map.
    fn capacity(&self, guard: &Guard) -> usize {
        self.check_guard(guard);
        let table = self.table.load(Ordering::Relaxed, &guard);

        if table.is_null() {
            0
        } else {
            // Safety: we loaded `table` under the `guard`,
            // so it must still be valid here
            unsafe { table.deref() }.len()
        }
    }

    #[inline]
    /// Returns `true` if the map is empty. Otherwise returns `false`.
    pub fn is_empty(&self) -> bool {
        self.len() == 0
    }

    pub(crate) fn guarded_eq(&self, other: &Self, our_guard: &Guard, their_guard: &Guard) -> bool
    where
        V: PartialEq,
    {
        if self.len() != other.len() {
            return false;
        }

        self.iter(our_guard)
            .all(|(key, value)| other.get(key, their_guard).map_or(false, |v| *value == *v))
    }
}

impl<K, V, S> PartialEq for HashMap<K, V, S>
where
    K: Sync + Send + Clone + Eq + Hash,
    V: Sync + Send + PartialEq,
    S: BuildHasher,
{
    fn eq(&self, other: &Self) -> bool {
        if self.len() != other.len() {
            return false;
        }
        self.guarded_eq(other, &self.guard(), &other.guard())
    }
}

impl<K, V, S> Eq for HashMap<K, V, S>
where
    K: Sync + Send + Clone + Eq + Hash,
    V: Sync + Send + Eq,
    S: BuildHasher,
{
}

impl<K, V, S> fmt::Debug for HashMap<K, V, S>
where
    K: Sync + Send + Clone + Debug + Eq + Hash,
    V: Sync + Send + Debug,
    S: BuildHasher,
{
    fn fmt(&self, f: &mut Formatter<'_>) -> fmt::Result {
        let guard = self.collector.register().pin();
        f.debug_map().entries(self.iter(&guard)).finish()
    }
}

impl<K, V, S> Drop for HashMap<K, V, S> {
    fn drop(&mut self) {
        // safety: we have &mut self _and_ all references we have returned are bound to the
        // lifetime of their borrow of self, so there cannot be any outstanding references to
        // anything in the map.
        //
        // NOTE: we _could_ relax the bounds in all the methods that return `&'g ...` to not also
        // bound `&self` by `'g`, but if we did that, we would need to use a regular `epoch::Guard`
        // here rather than an unprotected one.
        let guard = unsafe { crossbeam_epoch::unprotected() };

        assert!(self.next_table.load(Ordering::SeqCst, guard).is_null());
        let table = self.table.swap(Shared::null(), Ordering::SeqCst, guard);
        if table.is_null() {
            // table was never allocated!
            return;
        }

        // safety: same as above + we own the table
        let mut table = unsafe { table.into_owned() }.into_box();
        table.drop_bins();
    }
}

impl<K, V, S> Extend<(K, V)> for &HashMap<K, V, S>
where
    K: Sync + Send + Clone + Hash + Eq,
    V: Sync + Send,
    S: BuildHasher,
{
    #[inline]
    fn extend<T: IntoIterator<Item = (K, V)>>(&mut self, iter: T) {
        // from `hashbrown::HashMap::extend`:
        // Keys may be already present or show multiple times in the iterator.
        // Reserve the entire hint lower bound if the map is empty.
        // Otherwise reserve half the hint (rounded up), so the map
        // will only resize twice in the worst case.
        let iter = iter.into_iter();
        let reserve = if self.is_empty() {
            iter.size_hint().0
        } else {
            (iter.size_hint().0 + 1) / 2
        };

        let guard = self.collector.register().pin();
        self.reserve(reserve, &guard);
        (*self).put_all(iter, &guard);
    }
}

impl<'a, K, V, S> Extend<(&'a K, &'a V)> for &HashMap<K, V, S>
where
    K: Sync + Send + Copy + Hash + Eq,
    V: Sync + Send + Copy,
    S: BuildHasher,
{
    #[inline]
    fn extend<T: IntoIterator<Item = (&'a K, &'a V)>>(&mut self, iter: T) {
        self.extend(iter.into_iter().map(|(&key, &value)| (key, value)));
    }
}

impl<K, V, S> FromIterator<(K, V)> for HashMap<K, V, S>
where
    K: Sync + Send + Clone + Hash + Eq,
    V: Sync + Send,
    S: BuildHasher + Default,
{
    fn from_iter<T: IntoIterator<Item = (K, V)>>(iter: T) -> Self {
        let mut iter = iter.into_iter();

        if let Some((key, value)) = iter.next() {
            // safety: we own `map`, so it's not concurrently accessed by
            // anyone else at this point.
            let guard = unsafe { crossbeam_epoch::unprotected() };

            let (lower, _) = iter.size_hint();
            let map = HashMap::with_capacity_and_hasher(lower.saturating_add(1), S::default());

            map.put(key, value, false, &guard);
            map.put_all(iter, &guard);
            map
        } else {
            Self::default()
        }
    }
}

impl<'a, K, V, S> FromIterator<(&'a K, &'a V)> for HashMap<K, V, S>
where
    K: Sync + Send + Copy + Hash + Eq,
    V: Sync + Send + Copy,
    S: BuildHasher + Default,
{
    #[inline]
    fn from_iter<T: IntoIterator<Item = (&'a K, &'a V)>>(iter: T) -> Self {
        Self::from_iter(iter.into_iter().map(|(&k, &v)| (k, v)))
    }
}

impl<'a, K, V, S> FromIterator<&'a (K, V)> for HashMap<K, V, S>
where
    K: Sync + Send + Copy + Hash + Eq,
    V: Sync + Send + Copy,
    S: BuildHasher + Default,
{
    #[inline]
    fn from_iter<T: IntoIterator<Item = &'a (K, V)>>(iter: T) -> Self {
        Self::from_iter(iter.into_iter().map(|&(k, v)| (k, v)))
    }
}

impl<K, V, S> Clone for HashMap<K, V, S>
where
    K: Sync + Send + Clone + Hash + Eq,
    V: Sync + Send + Clone,
    S: BuildHasher + Clone,
{
    fn clone(&self) -> HashMap<K, V, S> {
        let cloned_map = Self::with_capacity_and_hasher(self.len(), self.build_hasher.clone());
        {
            let guard = self.collector.register().pin();
            for (k, v) in self.iter(&guard) {
                cloned_map.insert(k.clone(), v.clone(), &guard);
            }
        }
        cloned_map
    }
}

#[cfg(not(miri))]
#[inline]
/// Returns the number of physical CPUs in the machine (_O(1)_).
fn num_cpus() -> usize {
    NCPU_INITIALIZER.call_once(|| NCPU.store(num_cpus::get_physical(), Ordering::Relaxed));
    NCPU.load(Ordering::Relaxed)
}

#[cfg(miri)]
#[inline]
const fn num_cpus() -> usize {
    1
}

#[test]
fn capacity() {
    let map = HashMap::<usize, usize>::new();
    let guard = epoch::pin();

    assert_eq!(map.capacity(&guard), 0);
    // The table has not yet been allocated

    map.insert(42, 0, &guard);

    assert_eq!(map.capacity(&guard), 16);
    // The table has been allocated and has default capacity

    for i in 0..16 {
        map.insert(i, 42, &guard);
    }

    assert_eq!(map.capacity(&guard), 32);
    // The table has been resized once (and it's capacity doubled),
    // since we inserted more elements than it can hold
}

#[cfg(test)]
mod tests {
    use super::*;
    #[test]
    fn reserve() {
        let map = HashMap::<usize, usize>::new();
        let guard = epoch::pin();

        map.insert(42, 0, &guard);

        map.reserve(32, &guard);

        let capacity = map.capacity(&guard);
        assert!(capacity >= 16 + 32);
    }

    #[test]
    fn reserve_uninit() {
        let map = HashMap::<usize, usize>::new();
        let guard = epoch::pin();

        map.reserve(32, &guard);

        let capacity = map.capacity(&guard);
        assert!(capacity >= 32);
    }

    #[test]
    fn resize_stamp_negative() {
        let resize_stamp = HashMap::<usize, usize>::resize_stamp(1);
        assert!(resize_stamp << RESIZE_STAMP_SHIFT < 0);

        let resize_stamp = HashMap::<usize, usize>::resize_stamp(MAXIMUM_CAPACITY);
        assert!(resize_stamp << RESIZE_STAMP_SHIFT < 0);
    }
}

/// It's kind of stupid, but apparently there is no way to write a regular `#[test]` that is _not_
/// supposed to compile without pulling in `compiletest` as a dependency. See rust-lang/rust#12335.
/// But it _is_ possible to write `compile_test` tests as doctests, sooooo:
///
/// # No references outlive the map.
///
/// Note that these have to be _separate_ tests, otherwise you could have, say, `get` break the
/// contract, but `insert` continue to uphold it, and then the test would still fail to compile
/// (and so pass).
///
/// ```compile_fail
/// let guard = crossbeam_epoch::pin();
/// let map = super::HashMap::default();
/// let r = map.insert((), (), &guard);
/// drop(map);
/// drop(r);
/// ```
/// ```compile_fail
/// let guard = crossbeam_epoch::pin();
/// let map = super::HashMap::default();
/// let r = map.get(&(), &guard);
/// drop(map);
/// drop(r);
/// ```
/// ```compile_fail
/// let guard = crossbeam_epoch::pin();
/// let map = super::HashMap::default();
/// let r = map.remove(&(), &guard);
/// drop(map);
/// drop(r);
/// ```
/// ```compile_fail
/// let guard = crossbeam_epoch::pin();
/// let map = super::HashMap::default();
/// let r = map.iter(&guard).next();
/// drop(map);
/// drop(r);
/// ```
/// ```compile_fail
/// let guard = crossbeam_epoch::pin();
/// let map = super::HashMap::default();
/// let r = map.keys(&guard).next();
/// drop(map);
/// drop(r);
/// ```
/// ```compile_fail
/// let guard = crossbeam_epoch::pin();
/// let map = super::HashMap::default();
/// let r = map.values(&guard).next();
/// drop(map);
/// drop(r);
/// ```
///
/// # No references outlive the guard.
///
/// ```compile_fail
/// let guard = crossbeam_epoch::pin();
/// let map = super::HashMap::default();
/// let r = map.insert((), (), &guard);
/// drop(guard);
/// drop(r);
/// ```
/// ```compile_fail
/// let guard = crossbeam_epoch::pin();
/// let map = super::HashMap::default();
/// let r = map.get(&(), &guard);
/// drop(guard);
/// drop(r);
/// ```
/// ```compile_fail
/// let guard = crossbeam_epoch::pin();
/// let map = super::HashMap::default();
/// let r = map.remove(&(), &guard);
/// drop(guard);
/// drop(r);
/// ```
/// ```compile_fail
/// let guard = crossbeam_epoch::pin();
/// let map = super::HashMap::default();
/// let r = map.iter(&guard).next();
/// drop(guard);
/// drop(r);
/// ```
/// ```compile_fail
/// let guard = crossbeam_epoch::pin();
/// let map = super::HashMap::default();
/// let r = map.keys(&guard).next();
/// drop(guard);
/// drop(r);
/// ```
/// ```compile_fail
/// let guard = crossbeam_epoch::pin();
/// let map = super::HashMap::default();
/// let r = map.values(&guard).next();
/// drop(guard);
/// drop(r);
/// ```
///
/// # Keys and values must be static
///
/// ```compile_fail
/// let x = String::from("foo");
/// let map: flurry::HashMap<_, _> = std::iter::once((&x, &x)).collect();
/// ```
/// ```compile_fail
/// let x = String::from("foo");
/// let map: flurry::HashMap<_, _> = flurry::HashMap::new();
/// map.insert(&x, &x, &map.guard());
/// ```
///
/// # get() key can be non-static
///
/// ```no_run
/// let x = String::from("foo");
/// let map: flurry::HashMap<_, _> = flurry::HashMap::new();
/// map.insert(x.clone(), x.clone(), &map.guard());
/// map.get(&x, &map.guard());
/// ```
#[allow(dead_code)]
struct CompileFailTests;

#[test]
fn replace_empty() {
    let map = HashMap::<usize, usize>::new();

    {
        let guard = epoch::pin();
        let old = map.replace_node(&42, None, None, &guard);
        assert!(old.is_none());
    }
}

#[test]
fn replace_existing() {
    let map = HashMap::<usize, usize>::new();
    {
        let guard = epoch::pin();
        map.insert(42, 42, &guard);
        let old = map.replace_node(&42, Some(10), None, &guard);
        assert_eq!(old, Some(&42));
        assert_eq!(*map.get(&42, &guard).unwrap(), 10);
    }
}

#[test]
fn replace_existing_observed_value_matching() {
    let map = HashMap::<usize, usize>::new();
    {
        let guard = epoch::pin();
        map.insert(42, 42, &guard);
        let observed_value = Shared::from(map.get(&42, &guard).unwrap() as *const _);
        let old = map.replace_node(&42, Some(10), Some(observed_value), &guard);
        assert_eq!(old, Some(&42));
        assert_eq!(*map.get(&42, &guard).unwrap(), 10);
    }
}

#[test]
fn replace_existing_observed_value_non_matching() {
    let map = HashMap::<usize, usize>::new();
    {
        let guard = epoch::pin();
        map.insert(42, 42, &guard);
        let old = map.replace_node(&42, Some(10), Some(Shared::null()), &guard);
        assert!(old.is_none());
        assert_eq!(*map.get(&42, &guard).unwrap(), 42);
    }
}<|MERGE_RESOLUTION|>--- conflicted
+++ resolved
@@ -175,7 +175,6 @@
         Self::default()
     }
 
-<<<<<<< HEAD
     /// If `capacity` is 0, the hash map will not allocate
     /// Creates an empty `HashMap` with the specified capacity.
     ///
@@ -189,13 +188,7 @@
     /// let map: HashMap<&str, i32> = HashMap::with_capacity(10);
     /// ```
     pub fn with_capacity(capacity: usize) -> Self {
-        Self::with_capacity_and_hasher(RandomState::new(), capacity)
-=======
-    /// Creates a new, empty map with an initial table size accommodating the specified number of
-    /// elements without the need to dynamically resize.
-    pub fn with_capacity(n: usize) -> Self {
-        Self::with_capacity_and_hasher(n, crate::DefaultHashBuilder::default())
->>>>>>> f85c76fd
+        Self::with_capacity_and_hasher(capacity, crate::DefaultHashBuilder::default())
     }
 }
 
@@ -290,7 +283,6 @@
     /// Warning: `hash_builder` is normally randomly generated, and is designed to allow the map
     /// to be resistant to attacks that cause many collisions and very poor performance.
     /// Setting it manually using this function can expose a DoS attack vector.
-<<<<<<< HEAD
     ///
     /// # Examples
     ///
@@ -301,15 +293,10 @@
     ///
     /// let s = RandomState::new();
     /// let guard = epoch::pin();
-    /// let map = HashMap::with_capacity_and_hasher(s, 10);
+    /// let map = HashMap::with_capacity_and_hasher(10, s);
     /// map.insert(1, 2, &guard);
     /// ```
-    /// ## Notes
-    /// The order of the parameters differs from the [std::collections::HashMap]
-    pub fn with_capacity_and_hasher(hash_builder: S, capacity: usize) -> Self {
-=======
     pub fn with_capacity_and_hasher(capacity: usize, hash_builder: S) -> Self {
->>>>>>> f85c76fd
         if capacity == 0 {
             return Self::with_hasher(hash_builder);
         }
@@ -335,7 +322,7 @@
         h.finish()
     }
 
-<<<<<<< HEAD
+    #[inline]
     /// Returns `true` if the map contains a value for the specified key.
     ///
     /// The key may be any borrowed form of the map's key type, but
@@ -354,18 +341,10 @@
     /// let map = HashMap::new();
     /// let guard = epoch::pin();
     /// map.insert(1, "a", &guard);
-    /// assert_eq!(map.contains_key(&1), true);
-    /// assert_eq!(map.contains_key(&2), false);
+    /// assert_eq!(map.contains_key(&1, &guard), true);
+    /// assert_eq!(map.contains_key(&2, &guard), false);
     /// ```
-    pub fn contains_key<Q>(&self, key: &Q) -> bool
-=======
-    #[inline]
-    /// Tests if `key` is a key in this table.
-    ///
-    /// The key may be any borrowed form of the map's key type, but `Hash` and `Eq` on the borrowed
-    /// form must match those for the key type.
     pub fn contains_key<Q>(&self, key: &Q, guard: &Guard) -> bool
->>>>>>> f85c76fd
     where
         K: Borrow<Q>,
         Q: ?Sized + Hash + Eq,
@@ -432,12 +411,10 @@
     /// [`Hash`] and [`Eq`] on the borrowed form *must* match those for
     /// the key type.
     ///
-<<<<<<< HEAD
     /// [`Eq`]: std::cmp::Eq
     /// [`Hash`]: std::hash::Hash
-=======
+    ///
     /// To obtain a `Guard`, use [`HashMap::guard`].
->>>>>>> f85c76fd
     ///
     /// # Examples
     ///
@@ -468,7 +445,7 @@
         unsafe { v.as_ref() }
     }
 
-<<<<<<< HEAD
+    #[inline]
     /// Apply `then` to the mapping for `key` and get its result.
     /// Returns `None` if this map contains no mapping for `key`.
     ///
@@ -488,20 +465,10 @@
     /// let map = HashMap::new();
     /// let guard = epoch::pin();
     /// map.insert(1, 42, &guard);
-    /// assert_eq!(map.get_and(&1, |num| num * 2), Some(84));
-    /// assert_eq!(map.get_and(&8, |num| num * 2), None);
+    /// assert_eq!(map.get_and(&1, |num| num * 2, &guard), Some(84));
+    /// assert_eq!(map.get_and(&8, |num| num * 2, &guard), None);
     /// ```
-    pub fn get_and<Q, R, F>(&self, key: &Q, then: F) -> Option<R>
-=======
-    #[inline]
-    /// Obtains the value to which `key` is mapped and passes it through the closure `then`.
-    ///
-    /// Returns `None` if this map contains no mapping for `key`.
-    ///
-    /// The key may be any borrowed form of the map's key type, but `Hash` and `Eq` on the borrowed
-    /// form must match those for the key type.
     pub fn get_and<Q, R, F>(&self, key: &Q, then: F, guard: &Guard) -> Option<R>
->>>>>>> f85c76fd
     where
         K: Borrow<Q>,
         Q: ?Sized + Hash + Eq,
@@ -1624,7 +1591,6 @@
     }
 
     #[inline]
-<<<<<<< HEAD
     /// Tries to reserve capacity for at least `additional` more elements to
     /// be inserted in the `HashMap`. The collection may reserve more space to
     /// avoid frequent reallocations.
@@ -1633,22 +1599,20 @@
     ///
     /// ```
     /// use flurry::HashMap;
+    /// use crossbeam_epoch as epoch;
     ///
     /// let map: HashMap<&str, i32> = HashMap::new();
-    /// map.reserve(10);
+    /// let guard = epoch::pin();
+    ///
+    /// map.reserve(10, &guard);
     /// ```
     ///
     /// # Note
     ///
     /// Reserving does not panic in flurry. If the new size is invalid, no
     /// reallocation takes place.
-    pub fn reserve(&self, additional: usize) {
-=======
-    /// Tries to reserve capacity for at least additional more elements.
-    /// The collection may reserve more space to avoid frequent reallocations.
     pub fn reserve(&self, additional: usize, guard: &Guard) {
         self.check_guard(guard);
->>>>>>> f85c76fd
         let absolute = self.len() + additional;
         self.try_presize(absolute, guard);
     }
@@ -1869,7 +1833,7 @@
     /// for i in 0..8 {
     ///     map.insert(i, i*10, &guard);
     /// }
-    /// map.retain(|&k, _| k % 2 == 0);
+    /// map.retain(|&k, _| k % 2 == 0, &guard);
     /// assert_eq!(map.len(), 4);
     /// ```
     ///
